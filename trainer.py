import copy
import numpy as np
import torch
<<<<<<< HEAD
from transformers import Trainer, get_linear_schedule_with_warmup
import numpy as np
from methods import LossTracker
from methods import ForgettingTracker

import torch
from tqdm import tqdm
import time

class CustomTrainer:
    def __init__(self, model, train_dataset, eval_dataset=None, optimizer=None, loss_fn=None, methods=None, batch_size=32, shuffle=True, device=None):
        """
        Initialises the custom trainer.

        Args:
            model: The model to be trained.
            train_dataset: The training dataset.
            eval_dataset: The evaluation dataset (optional).
            optimizer: The optimizer used during training.
            loss_fn: The loss function used during training.
            methods: List of tracking methods like "loss" and "forgetting".
            batch_size: The batch size for training.
            shuffle: Whether to shuffle the dataset.
            device: The device to train the model on (e.g., 'cpu' or 'cuda').
        """
        self.model = model
        self.train_dataset = train_dataset
        self.eval_dataset = eval_dataset
        self.optimizer = optimizer
        self.loss_fn = loss_fn
        self.methods = methods or []
        self.batch_size = batch_size
        self.shuffle = shuffle
        self.device = device or ('cuda' if torch.cuda.is_available() else 'cpu')

        self.loss_tracker = LossTracker(len(train_dataset)) if "loss" in self.methods else None
        self.forgetting_tracker = ForgettingTracker(len(train_dataset)) if "forgetting" in self.methods else None

        # Move model to the correct device
        self.model.to(self.device)

    def _get_dataloader(self, dataset):
        """Helper function to get DataLoader with shuffling enabled."""
        def custom_collate_fn(batch):
            # Manually handle padding if needed
            input_ids = [item['input_ids'] for item in batch]
            attention_mask = [item['attention_mask'] for item in batch]
            labels = [item['labels'] for item in batch]
            idx = [item['idx'] for item in batch]
            
            # Pad sequences manually if needed
            input_ids = torch.nn.utils.rnn.pad_sequence(input_ids, batch_first=True, padding_value=0)
            attention_mask = torch.nn.utils.rnn.pad_sequence(attention_mask, batch_first=True, padding_value=0)
            labels = torch.tensor(labels)
            idx = torch.tensor(idx)

            return {
                'input_ids': input_ids,
                'attention_mask': attention_mask,
                'labels': labels,
                'idx': idx
            }
        return torch.utils.data.DataLoader(dataset, batch_size=self.batch_size, shuffle=self.shuffle, collate_fn=custom_collate_fn)

    def _train_one_epoch(self):
        """Train the model for one epoch."""
        self.model.train()
        train_dataloader = self._get_dataloader(self.train_dataset)
        total_loss = 0
        total_correct = 0
        total_samples = 0

        scaler = torch.cuda.amp.GradScaler()
        start_time = time.time()

        for batch in tqdm(train_dataloader, desc="Training", ncols=100):
            self.optimizer.zero_grad()

            dataset_indices = batch.get('idx', None)
            if dataset_indices is not None:
                dataset_indices = dataset_indices.cpu().numpy().tolist()

            inputs = {key: value.to(self.device) for key, value in batch.items() if key != 'idx'}

            # Forward pass
            with torch.cuda.amp.autocast():
                outputs = self.model(**inputs)
                logits = outputs.logits
                labels = inputs['labels']
                loss = self.loss_fn(logits, labels)

            # Backward pass
            scaler.scale(loss).backward()
            scaler.step(self.optimizer)
            self.scheduler.step()
            scaler.update()

            # Track loss and forgetting metrics
            total_loss += loss.item()

            # Track predictions and forgetting
            predictions = torch.argmax(logits, dim=-1)
            correct_predictions = (predictions == labels).sum().item()

            total_correct += correct_predictions
            total_samples += len(labels)

            # If needed, update the trackers
            if self.loss_tracker:
                # Ensure that the 'idx' field is passed to the tracker for loss calculation
                dataset_indices = batch.get('idx', None)
                if dataset_indices is not None:
                    self.loss_tracker.update_from_batch(logits, labels, dataset_indices.cpu().numpy().tolist())

            if self.forgetting_tracker:
                # Update forgetting tracker (correct predictions vs true labels)
                correct_predictions_np = (predictions == labels).cpu().numpy()
                dataset_indices = batch.get('idx', None)
                if dataset_indices is not None:
                    self.forgetting_tracker.update(correct_predictions_np, dataset_indices.cpu().numpy().tolist())

        if self.loss_tracker:
            self.loss_tracker.finalise_epoch()

        avg_loss = total_loss / len(train_dataloader)
        accuracy = total_correct / total_samples
        return avg_loss, accuracy

    def _evaluate(self):
        """Evaluate the model."""
        self.model.eval()
        eval_dataloader = self._get_dataloader(self.eval_dataset) if self.eval_dataset else None
        total_loss = 0
        total_correct = 0
        total_samples = 0

        with torch.no_grad():
            for batch in tqdm(eval_dataloader, desc="Evaluating", ncols=100):
                inputs = {key: value.to(self.device) for key, value in batch.items() if key != 'idx'}

                # Forward pass
                outputs = self.model(**inputs)
                logits = outputs.logits
                labels = inputs['labels']

                # Calculate loss
                loss = self.loss_fn(logits, labels)
                total_loss += loss.item()

                # Track predictions
                predictions = torch.argmax(logits, dim=-1)
                correct_predictions = (predictions == labels).sum().item()

                total_correct += correct_predictions
                total_samples += len(labels)

        avg_loss = total_loss / len(eval_dataloader)
        accuracy = total_correct / total_samples
        return avg_loss, accuracy

    def train(self, epochs):
        """Train the model for the specified number of epochs."""
        self.scheduler = get_linear_schedule_with_warmup(
            self.optimizer, 
            num_warmup_steps=0,
            num_training_steps=len(self.train_dataset) * 3 // self.batch_size
        )

        for epoch in range(epochs):
            print(f"Epoch {epoch + 1}/{epochs}")
            train_loss, train_accuracy = self._train_one_epoch()
            print(f"Training Loss: {train_loss:.4f}, Training Accuracy: {train_accuracy:.4f}")

            if self.eval_dataset:
                eval_loss, eval_accuracy = self._evaluate()
                print(f"Evaluation Loss: {eval_loss:.4f}, Evaluation Accuracy: {eval_accuracy:.4f}")

            # Optionally, print stats from trackers
            if self.loss_tracker:
                print("Loss stats:", self.loss_tracker.get_stats())
            if self.forgetting_tracker:
                print("Forgetting stats:", self.forgetting_tracker.get_stats())

    def get_stats(self):
        """Get stats from trackers."""
=======
from torch.utils.data import DataLoader
from transformers import Trainer
from tqdm import tqdm

from methods import AumTracker, DataMapTracker, EL2NTracker, ForgettingTracker, GrandTracker, LossTracker

class Trainer:
    def __init__(self, dataset_bundle, methods=None, device=None, args=None):
        self.model = dataset_bundle.model.to(device)
        self.original_model = copy.deepcopy(self.model)
        self.train_dataset = dataset_bundle.train_dataset
        self.eval_dataset = dataset_bundle.eval_dataset
        self.methods = methods or []
        self.num_classes = dataset_bundle.num_labels
        self.total_samples = len(self.train_dataset)
        self.device = device
        self.args = args
        self.dataset_name = dataset_bundle.dataset_name

        self.regularisation_active = False
        self.skip_training = False
        self.num_epochs = self.args.num_train_epochs
        
        # Initialise trackers
        self.aum_tracker = AumTracker(self.num_classes) if "aum" in self.methods else None
        self.data_map_tracker = DataMapTracker(self.total_samples) if "datamaps" in self.methods else None
        self.el2n_tracker = EL2NTracker(self.total_samples) if "el2n" in self.methods else None
        self.forgetting_tracker = ForgettingTracker(self.total_samples) if "forgetting" in self.methods else None
        self.grand_tracker = GrandTracker(self.total_samples) if "grand" in self.methods else None
        self.loss_tracker = LossTracker(self.total_samples) if "loss" in self.methods else None
        if "regularisation" in self.methods:
            self.regularisation_active = True
            if len(methods) == 1:
                self.skip_training = True

        self.misclassified_once = np.zeros(self.total_samples, dtype=bool)
        
        self.true_labels = np.full(self.total_samples, np.nan)
        self.predictions = np.full((self.num_epochs, self.total_samples), np.nan)
        self.current_epoch = 0
        
        # Define optimiser and loss function
        self.optimizer = torch.optim.Adam(self.model.parameters(), lr=args.learning_rate)
        self.loss_fn = torch.nn.CrossEntropyLoss()
        
        # List to hold binary arrays of misclassified indices
        self.epochwise_misclassified = []

        torch.autograd.set_detect_anomaly(True)
    
    def get_dataloader(self, dataset, batch_size, shuffle=True):
        return DataLoader(dataset, batch_size=batch_size, shuffle=shuffle, num_workers=self.args.dataloader_num_workers)
    
    def regularisation_stage_train(self):
        """
        Train transformer model for identification stage of JTT.
        Adapted specifically for NLP tasks mentioned in the paper.
        """
        print("Starting JTT Identification Stage Training")
        self.model.train()
        
        # Hyperparameters based on dataset - from the paper
        if self.dataset_name == "multi_nli":
            learning_rate = 0.00002
            l2_reg = 0.0  # No L2 regularization for MultiNLI
        elif self.dataset_name == "civilcomments_wilds":
            learning_rate = 0.00001
            l2_reg = 0.01
        else:  # Default for other NLP datasets
            learning_rate = 0.00002
            l2_reg = 0.01
        
        # Setup AdamW optim with L2 regularisation
        optimizer = torch.optim.AdamW(
            self.model.parameters(),
            lr=learning_rate,
            weight_decay=l2_reg
        )
        
        train_dataloader = self.get_dataloader(self.train_dataset, self.args.train_batch_size)
    
        for epoch in range(self.num_epochs):
            total_loss = 0.0
            epoch_misclassified = np.zeros(self.total_samples, dtype=int)

            progress_bar = tqdm(train_dataloader, desc=f"JTT Identification Epoch {epoch+1}/{self.num_epochs}", leave=True)

            for batch in progress_bar:
                dataset_indices = batch["idx"]
                model_inputs = {key: value.to(self.device) for key, value in batch.items() if key != "idx"}

                optimizer.zero_grad()
                outputs = self.model(**model_inputs)
                logits = outputs.logits
                labels = model_inputs["labels"]

                loss = torch.nn.functional.cross_entropy(logits, labels)
                loss.backward()

                torch.nn.utils.clip_grad_norm_(self.model.parameters(), max_norm=1.0)
                optimizer.step()

                total_loss += loss.item()
                progress_bar.set_postfix(loss=loss.item())

                # Track misclassified samples for this epoch
                predictions = torch.argmax(logits, dim=-1).cpu().numpy()
                labels_cpu = labels.cpu().numpy()
                indices_cpu = dataset_indices.cpu().numpy()

                incorrect = predictions != labels_cpu
                epoch_misclassified[indices_cpu[incorrect]] = 1
            print(f"[JTT Identification] Epoch {epoch+1}, Avg Loss: {total_loss / len(train_dataloader):.4f}")
            self.epochwise_misclassified.append(epoch_misclassified)

        # Reset model and optimiser for the second stage of training
        self.model = copy.deepcopy(self.original_model).to(self.device)
        self.optimizer = torch.optim.Adam(self.model.parameters(), lr=self.args.learning_rate)
        self.current_epoch = 0
    
    def train(self):
        if self.regularisation_active:
            self.regularisation_stage_train()
        if self.skip_training:
            return
        self.model.train()
        train_dataloader = self.get_dataloader(self.train_dataset, self.args.train_batch_size)
        
        for epoch in range(self.num_epochs):
            self.model.train()
            total_loss = 0.0
            progress_bar = tqdm(train_dataloader, desc=f"Epoch {epoch+1}/{self.num_epochs}", leave=True)

            for batch in progress_bar:
                dataset_indices = batch["idx"]
                model_inputs = {key: value.to(self.device) for key, value in batch.items() if key != "idx"}

                self.optimizer.zero_grad()
                outputs = self.model(**model_inputs)
                logits = outputs.logits
                labels = model_inputs["labels"]

                loss = torch.nn.functional.cross_entropy(logits, labels)
                loss.backward(retain_graph=True)
                self.optimizer.step()

                total_loss += loss.item()

                # Update progress bar
                progress_bar.set_postfix(loss=loss.item())
                self.track_metrics(logits, labels, dataset_indices, model_inputs)

            print(f"Epoch {epoch + 1}/{self.num_epochs}, Avg Loss: {total_loss / len(train_dataloader):.4f}")
            self.finalise_epoch()
    
    def track_metrics(self, logits, labels, dataset_indices, model_inputs):
        predictions = torch.argmax(logits, dim=-1).cpu().numpy()
        labels_cpu = labels.cpu().numpy()
        dataset_indices = np.array(dataset_indices)

        # Update predictions for the current epoch
        self.predictions[self.current_epoch][dataset_indices] = predictions

        # Only update unseen true labels
        unseen_mask = np.isnan(self.true_labels[dataset_indices])
        self.true_labels[dataset_indices[unseen_mask]] = labels_cpu[unseen_mask]

        # Continue with tracker updates
        detached_logits = logits.detach()
        detached_probs = torch.nn.functional.softmax(detached_logits, dim=-1)

        if self.aum_tracker:
            self.aum_tracker.update(detached_logits, labels, dataset_indices.tolist())
        if self.data_map_tracker:
            self.data_map_tracker.update(dataset_indices.tolist(), detached_logits, labels, detached_probs)
        if self.el2n_tracker:
            self.el2n_tracker.update(dataset_indices.tolist(), detached_probs, labels)
        if self.forgetting_tracker:
            correct_predictions = (predictions == labels_cpu)
            self.forgetting_tracker.update(correct_predictions, dataset_indices.tolist())
        if self.loss_tracker:
            self.loss_tracker.update(logits=detached_logits, labels=labels, dataset_indices=dataset_indices.tolist())
        if self.grand_tracker:
            self.grand_tracker.update(dataset_indices.tolist(), logits, labels, self.model)

    def finalise_epoch(self):
        if self.loss_tracker:
            self.loss_tracker.finalise_epoch()
        if self.data_map_tracker:
            self.data_map_tracker.finalise_epoch()
        if self.aum_tracker:
            self.aum_tracker.finalise_epoch()
        if self.el2n_tracker:
            self.el2n_tracker.finalise_epoch()
        if self.grand_tracker:
            self.grand_tracker.finalise_epoch()
        if self.forgetting_tracker:
            self.forgetting_tracker.finalise_epoch()
        self.current_epoch += 1
    
    def evaluate(self):
        self.model.eval()
        eval_dataloader = self.get_dataloader(self.eval_dataset, self.args.eval_batch_size, shuffle=False)
        
        correct = 0
        total = 0
        with torch.no_grad():
            for batch in eval_dataloader:
                inputs = {k: v.to(self.device) for k, v in batch.items()}
                labels = inputs['labels']
                outputs = self.model(**inputs)
                logits = outputs.logits
                predictions = torch.argmax(logits, dim=-1)
                
                correct += (predictions == labels).sum().item()
                total += labels.size(0)
        
        accuracy = correct / total
        print(f"Evaluation Accuracy: {accuracy:.4f}")
        return accuracy
    
    def get_unified_stats(self):
>>>>>>> 52ce2d57
        stats = {}
        if self.aum_tracker:
            stats['aum'] = self.aum_tracker.get_stats()
        if self.data_map_tracker:
            stats['datamap'] = self.data_map_tracker.get_stats()
        if self.el2n_tracker:
            stats['el2n'] = self.el2n_tracker.get_scores()
        if self.forgetting_tracker:
<<<<<<< HEAD
            stats['forgetting_stats'] = self.forgetting_tracker.get_stats()
=======
            stats['forgetting'] = self.forgetting_tracker.get_stats()
        if self.grand_tracker:
            stats['grand'] = self.grand_tracker.get_scores()
        if self.loss_tracker:
            stats['loss'] = self.loss_tracker.get_stats()
        if self.regularisation_active:
            stats['regularisation'] = self.epochwise_misclassified
        
        stats['predictions'] = self.predictions
        stats['true_labels'] = self.true_labels
>>>>>>> 52ce2d57
        return stats<|MERGE_RESOLUTION|>--- conflicted
+++ resolved
@@ -1,193 +1,6 @@
 import copy
 import numpy as np
 import torch
-<<<<<<< HEAD
-from transformers import Trainer, get_linear_schedule_with_warmup
-import numpy as np
-from methods import LossTracker
-from methods import ForgettingTracker
-
-import torch
-from tqdm import tqdm
-import time
-
-class CustomTrainer:
-    def __init__(self, model, train_dataset, eval_dataset=None, optimizer=None, loss_fn=None, methods=None, batch_size=32, shuffle=True, device=None):
-        """
-        Initialises the custom trainer.
-
-        Args:
-            model: The model to be trained.
-            train_dataset: The training dataset.
-            eval_dataset: The evaluation dataset (optional).
-            optimizer: The optimizer used during training.
-            loss_fn: The loss function used during training.
-            methods: List of tracking methods like "loss" and "forgetting".
-            batch_size: The batch size for training.
-            shuffle: Whether to shuffle the dataset.
-            device: The device to train the model on (e.g., 'cpu' or 'cuda').
-        """
-        self.model = model
-        self.train_dataset = train_dataset
-        self.eval_dataset = eval_dataset
-        self.optimizer = optimizer
-        self.loss_fn = loss_fn
-        self.methods = methods or []
-        self.batch_size = batch_size
-        self.shuffle = shuffle
-        self.device = device or ('cuda' if torch.cuda.is_available() else 'cpu')
-
-        self.loss_tracker = LossTracker(len(train_dataset)) if "loss" in self.methods else None
-        self.forgetting_tracker = ForgettingTracker(len(train_dataset)) if "forgetting" in self.methods else None
-
-        # Move model to the correct device
-        self.model.to(self.device)
-
-    def _get_dataloader(self, dataset):
-        """Helper function to get DataLoader with shuffling enabled."""
-        def custom_collate_fn(batch):
-            # Manually handle padding if needed
-            input_ids = [item['input_ids'] for item in batch]
-            attention_mask = [item['attention_mask'] for item in batch]
-            labels = [item['labels'] for item in batch]
-            idx = [item['idx'] for item in batch]
-            
-            # Pad sequences manually if needed
-            input_ids = torch.nn.utils.rnn.pad_sequence(input_ids, batch_first=True, padding_value=0)
-            attention_mask = torch.nn.utils.rnn.pad_sequence(attention_mask, batch_first=True, padding_value=0)
-            labels = torch.tensor(labels)
-            idx = torch.tensor(idx)
-
-            return {
-                'input_ids': input_ids,
-                'attention_mask': attention_mask,
-                'labels': labels,
-                'idx': idx
-            }
-        return torch.utils.data.DataLoader(dataset, batch_size=self.batch_size, shuffle=self.shuffle, collate_fn=custom_collate_fn)
-
-    def _train_one_epoch(self):
-        """Train the model for one epoch."""
-        self.model.train()
-        train_dataloader = self._get_dataloader(self.train_dataset)
-        total_loss = 0
-        total_correct = 0
-        total_samples = 0
-
-        scaler = torch.cuda.amp.GradScaler()
-        start_time = time.time()
-
-        for batch in tqdm(train_dataloader, desc="Training", ncols=100):
-            self.optimizer.zero_grad()
-
-            dataset_indices = batch.get('idx', None)
-            if dataset_indices is not None:
-                dataset_indices = dataset_indices.cpu().numpy().tolist()
-
-            inputs = {key: value.to(self.device) for key, value in batch.items() if key != 'idx'}
-
-            # Forward pass
-            with torch.cuda.amp.autocast():
-                outputs = self.model(**inputs)
-                logits = outputs.logits
-                labels = inputs['labels']
-                loss = self.loss_fn(logits, labels)
-
-            # Backward pass
-            scaler.scale(loss).backward()
-            scaler.step(self.optimizer)
-            self.scheduler.step()
-            scaler.update()
-
-            # Track loss and forgetting metrics
-            total_loss += loss.item()
-
-            # Track predictions and forgetting
-            predictions = torch.argmax(logits, dim=-1)
-            correct_predictions = (predictions == labels).sum().item()
-
-            total_correct += correct_predictions
-            total_samples += len(labels)
-
-            # If needed, update the trackers
-            if self.loss_tracker:
-                # Ensure that the 'idx' field is passed to the tracker for loss calculation
-                dataset_indices = batch.get('idx', None)
-                if dataset_indices is not None:
-                    self.loss_tracker.update_from_batch(logits, labels, dataset_indices.cpu().numpy().tolist())
-
-            if self.forgetting_tracker:
-                # Update forgetting tracker (correct predictions vs true labels)
-                correct_predictions_np = (predictions == labels).cpu().numpy()
-                dataset_indices = batch.get('idx', None)
-                if dataset_indices is not None:
-                    self.forgetting_tracker.update(correct_predictions_np, dataset_indices.cpu().numpy().tolist())
-
-        if self.loss_tracker:
-            self.loss_tracker.finalise_epoch()
-
-        avg_loss = total_loss / len(train_dataloader)
-        accuracy = total_correct / total_samples
-        return avg_loss, accuracy
-
-    def _evaluate(self):
-        """Evaluate the model."""
-        self.model.eval()
-        eval_dataloader = self._get_dataloader(self.eval_dataset) if self.eval_dataset else None
-        total_loss = 0
-        total_correct = 0
-        total_samples = 0
-
-        with torch.no_grad():
-            for batch in tqdm(eval_dataloader, desc="Evaluating", ncols=100):
-                inputs = {key: value.to(self.device) for key, value in batch.items() if key != 'idx'}
-
-                # Forward pass
-                outputs = self.model(**inputs)
-                logits = outputs.logits
-                labels = inputs['labels']
-
-                # Calculate loss
-                loss = self.loss_fn(logits, labels)
-                total_loss += loss.item()
-
-                # Track predictions
-                predictions = torch.argmax(logits, dim=-1)
-                correct_predictions = (predictions == labels).sum().item()
-
-                total_correct += correct_predictions
-                total_samples += len(labels)
-
-        avg_loss = total_loss / len(eval_dataloader)
-        accuracy = total_correct / total_samples
-        return avg_loss, accuracy
-
-    def train(self, epochs):
-        """Train the model for the specified number of epochs."""
-        self.scheduler = get_linear_schedule_with_warmup(
-            self.optimizer, 
-            num_warmup_steps=0,
-            num_training_steps=len(self.train_dataset) * 3 // self.batch_size
-        )
-
-        for epoch in range(epochs):
-            print(f"Epoch {epoch + 1}/{epochs}")
-            train_loss, train_accuracy = self._train_one_epoch()
-            print(f"Training Loss: {train_loss:.4f}, Training Accuracy: {train_accuracy:.4f}")
-
-            if self.eval_dataset:
-                eval_loss, eval_accuracy = self._evaluate()
-                print(f"Evaluation Loss: {eval_loss:.4f}, Evaluation Accuracy: {eval_accuracy:.4f}")
-
-            # Optionally, print stats from trackers
-            if self.loss_tracker:
-                print("Loss stats:", self.loss_tracker.get_stats())
-            if self.forgetting_tracker:
-                print("Forgetting stats:", self.forgetting_tracker.get_stats())
-
-    def get_stats(self):
-        """Get stats from trackers."""
-=======
 from torch.utils.data import DataLoader
 from transformers import Trainer
 from tqdm import tqdm
@@ -410,7 +223,6 @@
         return accuracy
     
     def get_unified_stats(self):
->>>>>>> 52ce2d57
         stats = {}
         if self.aum_tracker:
             stats['aum'] = self.aum_tracker.get_stats()
@@ -419,9 +231,6 @@
         if self.el2n_tracker:
             stats['el2n'] = self.el2n_tracker.get_scores()
         if self.forgetting_tracker:
-<<<<<<< HEAD
-            stats['forgetting_stats'] = self.forgetting_tracker.get_stats()
-=======
             stats['forgetting'] = self.forgetting_tracker.get_stats()
         if self.grand_tracker:
             stats['grand'] = self.grand_tracker.get_scores()
@@ -432,5 +241,4 @@
         
         stats['predictions'] = self.predictions
         stats['true_labels'] = self.true_labels
->>>>>>> 52ce2d57
         return stats