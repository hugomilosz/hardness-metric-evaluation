--- conflicted
+++ resolved
@@ -1,10 +1,10 @@
+import torch
+from transformers import Trainer, get_linear_schedule_with_warmup
 import numpy as np
 import torch
-<<<<<<< HEAD
-from transformers import Trainer, get_linear_schedule_with_warmup
-import numpy as np
-from methods import LossTracker
-from methods import ForgettingTracker
+
+from methods import AumTracker, DataMapTracker, ForgettingTracker, LossTracker
+from transformers import Trainer
 
 import torch
 from tqdm import tqdm
@@ -183,129 +183,6 @@
                 print("Loss stats:", self.loss_tracker.get_stats())
             if self.forgetting_tracker:
                 print("Forgetting stats:", self.forgetting_tracker.get_stats())
-=======
-
-from methods import AumTracker, DataMapTracker, ForgettingTracker, LossTracker
-from transformers import Trainer
-
-class CustomTrainer(Trainer):
-    def __init__(self, *args, methods=None, num_classes=3, device=None, **kwargs):
-        super().__init__(*args, **kwargs)
-        self.methods = methods or []
-        self.num_classes = num_classes
-        self.total_samples = len(self.train_dataset)
-
-        # Initialise trackers based on methods
-        self.aum_tracker = AumTracker(self.num_classes) if "aum" in self.methods else None
-        self.data_map_tracker = DataMapTracker(self.total_samples) if "datamaps" in self.methods else None
-        self.forgetting_tracker = ForgettingTracker(self.total_samples) if "forgetting" in self.methods else None
-        self.loss_tracker = LossTracker(self.total_samples) if "loss" in self.methods else None
-
-        self.predictions = []
-        self.true_labels = [None] * self.total_samples
-
-        # Epoch tracking
-        self.current_epoch = 0
-        self.device = device
-
-    def get_train_dataloader(self):
-        """
-        Returns the training DataLoader, ensuring dataset indices are included in each batch.
-        """
-        if self.train_dataset is None:
-            raise ValueError("Trainer: training requires a train_dataset.")
-
-        train_sampler = self._get_train_sampler() if not isinstance(self.train_dataset, torch.utils.data.IterableDataset) else None
-
-        def collate_fn(batch):
-            """Custom collate function to extract indices from dataset items."""
-            # for item in batch:
-            #     if isinstance(item['metadata'], list):
-            #         item['metadata'] = torch.tensor(item['metadata'], dtype=torch.long)
-            batch_dict = self.data_collator([{k: v for k, v in item.items() if k != "idx"} for item in batch])
-            batch_indices = [item["idx"] for item in batch]
-            batch_dict['idx'] = batch_indices
-            # print(batch_dict)
-            return batch_dict
-
-        return torch.utils.data.DataLoader(
-            self.train_dataset,
-            batch_size=self.args.train_batch_size,
-            sampler=train_sampler,
-            collate_fn=collate_fn,
-            drop_last=self.args.dataloader_drop_last,
-            num_workers=self.args.dataloader_num_workers,
-            pin_memory=self.args.dataloader_pin_memory,
-        )
-
-
-    def training_step(self, model, inputs, num_items_in_batch=None):
-        """Track per-sample losses and predictions during training step"""
-        # print(inputs)
-        # Get outputs from parent class
-        dataset_indices = inputs['idx']
-        model_inputs = {key: value.to(self.device) for key, value in inputs.items() if key != 'idx'}
-        loss = super().training_step(model, model_inputs, num_items_in_batch)
-
-        if dataset_indices is not None:
-            # print("here")
-            dataset_indices = [idx.item() for idx in dataset_indices]
-        # print("INDICES: ", dataset_indices)
-
-        if self.methods:
-            with torch.no_grad():
-                outputs = model(**model_inputs)
-                logits = outputs.logits
-                labels = model_inputs["labels"]
-                
-                # Track predictions and forgetting
-                predictions = torch.argmax(logits, dim=-1).cpu().numpy()
-                labels_cpu = labels.cpu().numpy()
-
-                # Update predictions
-                while len(self.predictions) <= self.current_epoch:
-                    self.predictions.append([None] * self.total_samples)
-                for i, idx in enumerate(dataset_indices):
-                    self.predictions[self.current_epoch][idx] = predictions[i]
-                    if self.true_labels[idx] is None:
-                        self.true_labels[idx] = labels_cpu[i]
-
-                # Update AUM tracker
-                if self.aum_tracker:
-                    self.aum_tracker.update(logits, labels, dataset_indices)
-                
-                # Update loss tracker
-                if self.loss_tracker:
-                    batch_loss = self.loss_tracker.update(
-                        logits=logits,
-                        labels=labels,
-                        dataset_indices=dataset_indices,
-                    )
-
-                # Update forgetting tracker
-                if self.forgetting_tracker:
-                    correct_predictions = (predictions == labels.cpu())
-                    self.forgetting_tracker.update(correct_predictions, dataset_indices)
-
-                # Update data map tracker
-                if self.data_map_tracker:
-                    probabilities = torch.nn.functional.softmax(logits, dim=-1)
-                    self.data_map_tracker.update(dataset_indices, logits, labels, probabilities)
-
-        return loss
-
-    def evaluate(self, *args, **kwargs):
-        """On end of epoch, finalise epoch loss tracking."""
-        if self.loss_tracker:
-            epoch_avg_loss = self.loss_tracker.finalise_epoch()
-            print(epoch_avg_loss)
-        if self.data_map_tracker:
-            self.data_map_tracker.finalise_epoch()
-        if self.aum_tracker:
-            self.aum_tracker.finalise_epoch()
-        self.current_epoch += 1
-        return super().evaluate(*args, **kwargs)
->>>>>>> 0b9bcc6c
 
     def get_stats(self):
         """Get stats from trackers."""
@@ -316,12 +193,4 @@
             stats['data_map_stats'] = self.data_map_tracker.get_stats()
         if self.forgetting_tracker:
             stats['forgetting_stats'] = self.forgetting_tracker.get_stats()
-<<<<<<< HEAD
-=======
-        if self.loss_tracker:
-            stats['loss_stats'] = self.loss_tracker.get_stats()
-
-        stats['predictions'] = self.predictions
-        stats['true_labels'] = self.true_labels
->>>>>>> 0b9bcc6c
         return stats